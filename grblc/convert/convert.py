--- conflicted
+++ resolved
@@ -1,16 +1,3 @@
-<<<<<<< HEAD
-import os.path
-from functools import reduce
-import re
-
-import astropy.units as u
-import numpy as np
-from astropy.time import Time
-from pandas import DataFrame
-from pandas import read_csv
-
-#from .constants import *
-=======
 import os
 import re
 
@@ -20,18 +7,10 @@
 
 from .constants import *
 from grblc.evolution import io
->>>>>>> 6db45b43
 from .sfd import data_dir
 
 path1 = os.path.join(os.path.dirname(os.path.realpath(__file__)), "filters.txt")
 path2 = os.path.join(os.path.dirname(os.path.realpath(__file__)), "reddening.txt")
-<<<<<<< HEAD
-filters = read_csv(path1, sep='\t', header=0, index_col=None)
-factors = read_csv(path2, sep='\t', header=0, index_col=0)
-
-
-def count(str1, str2): 
-=======
 path3 = os.path.join(os.path.dirname(os.path.realpath(__file__)), "SF11_conversions.txt")
 
 
@@ -49,13 +28,10 @@
     ------
     match: percentage match
     '''
->>>>>>> 6db45b43
     
     str1 = re.sub(r"[\u02BB\u02BC\u066C\u2018\u201A\u275B\u275C\u0027\u02B9\u02BB\u02BC\u02BE\u02C8\u02EE\u0301\u0313\u0315\u055A\u05F3\u07F4\u07F5\u1FBF\u2018\u2019\u2032\uA78C\uFF07]", "p", str1)
     str2 = re.sub(r"[\u02BB\u02BC\u066C\u2018\u201A\u275B\u275C\u0027\u02B9\u02BB\u02BC\u02BE\u02C8\u02EE\u0301\u0313\u0315\u055A\u05F3\u07F4\u07F5\u1FBF\u2018\u2019\u2032\uA78C\uFF07]", "p", str2)
     
-<<<<<<< HEAD
-=======
     diff = len(str1) - len(str2)
     if diff < 0:
       temp = str1
@@ -64,7 +40,6 @@
     else:
       pass
 
->>>>>>> 6db45b43
     c, j = 0,0
     for i in str1:    
         if str2.find(i)>= 0 and j == str1.find(i): 
@@ -78,12 +53,6 @@
 
     return match
 
-<<<<<<< HEAD
-def stripcount(str1, str2): 
-
-    str1 = ''.join(i for i in str1 if i.isalnum()).lower() ## removes special characters
-    str2 = ''.join(i for i in str2 if i.isalnum()).lower()
-=======
 
 def stripcount(str1, str2): 
     '''
@@ -108,7 +77,6 @@
       str2 = str2 + ("-"*diff)
     else:
       pass
->>>>>>> 6db45b43
     
     c, j = 0,0
     for i in str1:    
@@ -123,12 +91,6 @@
 
     return match
 
-<<<<<<< HEAD
-def calibration(band: str, system: str, telescope: str):
-
-    ## initialising
-
-=======
 
 def count_hst(str1, str2):
     '''
@@ -163,88 +125,12 @@
 
     ## finding the bandpass and filter in data
     
->>>>>>> 6db45b43
     sep = ['-','_','.',',']
 
     j = 0
     for i in sep:
         if i in band:
             bandpass, filter = band.split(i)
-<<<<<<< HEAD
-            if len(filter) > len(bandpass):
-                filter, bandpass = band.split(i)
-            j += 1
-    
-    if j == 0:
-        filter = band
-        bandpass = 'Johnson/Cousins/SDSS/UKIDSS/MKO/Swift'
-        
-    if filter == 'CV': ## CV clear callibrated as V
-        filter ='V'
-    elif filter == 'CR': ## CR clear callibrated as R
-        filter ='R'
-
-    ## match filters then bandpass then telescope
-
-    for m, n in zip(filters.index, filters['filter_id']):
-
-        grblc_obs, grblc_tel, grblc_pass, grblc_fil = str(n).split(".")
-
-        if grblc_pass == "":
-            grblc_pass = grblc_obs
-
-        match1 = count(grblc_fil, filter)
-        match2 = stripcount(grblc_pass, bandpass)
-        match3 = stripcount(grblc_obs+grblc_tel, telescope)
-
-        filters.loc[m, 'match1'] = match1
-        filters.loc[m, 'match2'] = match2
-        filters.loc[m, 'match3'] = match3
-
-        if len(filters[filters['match3'] > 0]) == 0:
-
-            telescope = 'Gen/GCPD/Cat'
-
-            match1 = count(grblc_fil, filter)
-            match2 = stripcount(grblc_pass, bandpass)
-            match3 = stripcount(grblc_obs+grblc_tel, telescope)
-
-            filters.loc[m, 'match1'] = match1
-            filters.loc[m, 'match2'] = match2
-            filters.loc[m, 'match3'] = match3
-
-            if len(filters[filters['match3'] > 0]) == 0:
-                raise KeyError(
-                    f"No matching telescopes."
-                )
-
-        filters.loc[m, 'match'] = (match1/2) + (match2/4) + (match3/4)
-    
-    matched = filters[filters['match1'] == 100]
-
-    if len(matched) == 0:
-        matched = filters[filters['match1'] >= 50]
-        if len(matched) == 0:
-            raise KeyError(
-                f"No matching filters."
-            )
-    
-    index = matched.index[matched['match'] == max(matched['match'])].to_list()[0]
-
-    filter_id = filters.loc[index,'filter_id']
-    lam = filters.loc[index,'lambda_eff']
-    lam_round = round(lam, -1)
-
-    if "AB" in system or "SDSS" in system:
-            zp = 3631e-23
-    else:
-            zp = np.float64(filters.loc[index,'zp_v'])*10**-23
-
-    # this factor is A_b / E(B-V)
-    R_v = factors.loc[lam_round, 'Rv']
-
-    return lam, zp, R_v, filter_id
-=======
             if filter.lower in ['unfiltered', 'clear']:
                 filter = 'clear'
             else:
@@ -433,7 +319,6 @@
         coeff_source = "APDS+02"
     
     return lam, shift_toAB, coeff, correctfilter, coeff_source
->>>>>>> 6db45b43
 
 
 def ebv(grb: str, ra="", dec=""):
@@ -496,118 +381,9 @@
 
     return ebv
 
-<<<<<<< HEAD
-
-@np.vectorize
-def toMag(
-    system: str,
-    fnu: float,
-    fnu_err: float = 0
-):
-
-    if system == 'AB':
-        c = -48.6
-    elif system == 'ST':
-        c = 8.9
-    else: # Anyother is assumed to be Johnson
-        c = 0.03
-
-    mag = -2.5 * np.log10(fnu) + c 
-    mag_err = 2.5 * fnu_err / (fnu * np.log(10))
-    
-    return mag, mag_err
-
-=======
->>>>>>> 6db45b43
 
 # conversion for mag in AB and corrected for extinction
 @np.vectorize
-<<<<<<< HEAD
-def toFlux(
-    band: str,
-    system: str,
-    telescope: str,
-    extcorr: float,
-    mag: float,
-    mag_err: float = 0,
-    beta: float = 1,
-    beta_err: float = 0,
-    grb: str = None,
-    ra: str = None,
-    dec: str = None
-):
-    r"""
-        A function that converts a given magnitude to flux (erg cm$^{-2}$ s$^{-1}$),
-        normalized to the R photometric band. This is done by converting the
-        zero-point flux densities of a given band to the R band via assuming that
-        the spectral energy distribution follows a simple power law.
-
-        The conversion is as follows:
-
-        $${\rm Flux~}= \lambda_R F_x \left(\frac{\lambda_X}{\lambda_R}\right)^{-\beta} \left(10\right)^{-m/2.5},$$
-
-        where $\lambda_R$ is the R band wavelength, $\lambda_X$ is the bandpass
-        wavelength, $\beta$ is the photon index ($\beta = \Gamma - 1$), and $m$ is the dust-corrected magnitude.
-
-        Dust extinction corrections are taken from Schlafly & Finkbeiner (2011). Error propagation
-        for the flux, assuming there is error on the magnitude and photon index and no covariance
-        between the two values, is as follows:
-
-        $$\sigma = \left|{\rm Flux}\right| \sqrt{(\frac{\sigma_m}{2.5} \log10)^2 +
-        \left(\sigma_\beta\log{\left(\frac{\lambda_X}{\lambda_R}\right)}\right)^2},$$
-
-        where $\sigma_i$ denotes the standard error on $i$.
-
-        Supported bands:
-
-        .. jupyter-execute::
-            :hide-code:
-
-            import grblc
-            from grblc.convert.constants import photometry
-            print(", ".join(list(photometry.keys())))
-
-
-    Parameters
-    ----------
-    mag : float
-        Magnitude to convert to flux.
-    band : str
-        Photometric bandpass of the given magnitude. Must be one of the bandpasses
-        from :py:data:`grblc.constants.photometry`.
-    grb : str
-        GRB name.
-    mag_err : float, optional
-        Error on the magnitude, by default 0
-    photon_index : float, optional
-        Photon index $\Gamma$ ($\Gamma = \beta + 1$), by default 1
-    photon_index_err : float, optional
-        Error on the photon index, by default 0
-    A_b : float, optional
-        Galactic extinction to add onto the magnitude. If not provided, extinction values
-        will be looked up and added automatically to the final flux.
-    ra : str, optional
-        Right ascension, for use in grabbing dust extinction values, by default None
-    dec : str, optional
-        Declination, for use in grabbing dust extinction values, by default None
-
-    Returns
-    -------
-    float, float
-        flux and flux error in erg cm$^{-2}$ s$^{-1}$ normalized to the R band.
-
-    Raises
-    ------
-    KeyError
-        If a bandpass is not found in :py:data:`grblc.constants.photometry`.
-    """
-    assert bool(extcorr != 0) ^ bool(grb) ^ bool(ra and dec), "Must provide either extcorr or grb or ra, dec"
-    _check_dust_maps()
-
-    try:
-        lambda_R, *__ = calibration("Johnson.R", system, "Gen") # lambda_R in angstrom # telescope shpuld be standardised
-        lambda_x, F_x, R_v, filter_id = calibration(band, system, telescope)
-=======
 def toAB(grb: str,
          ra: str,
          dec: str,
@@ -619,112 +395,10 @@
 
     try:
         lambda_x, shift_toAB, coeff, filter_id, coeff_source = calibration(band, telescope)
->>>>>>> 6db45b43
     except KeyError:
         raise KeyError(f"Band '{band}' of telescope '{telescope}' is not currently supported.")
 
     # get correction for galactic extinction to be added to magnitude if not already supplied
-<<<<<<< HEAD
-    
-    if extcorr == 'y' or True:
-        A_b = 0
-    if extcorr == 'n' or 'nan' or 'None' or False:
-        A_b = R_v * ebv(grb, ra, dec)
-
-    # convert from flux density in another band to R!
-    F_R = F_x * (lambda_x / lambda_R) ** (-beta)
-    F_nu = F_R * (u.erg / u.cm ** 2 / u.s / u.Hz)
-
-    # If flux density is given as F_nu (erg / cm2 / s / Hz)
-    nu = (lambda_R * u.AA).to(u.Hz, equivalencies=u.spectral())
-
-    if "Johnson".lower() in system.lower() and "V" in band:
-        mag += 0.03
-
-    flux = (nu * F_nu * 10 ** (-(mag + A_b) / 2.5)).value
-
-    if mag_err == 0:
-        flux_err = 0
-    else:
-        flux_err = (flux) * np.sqrt(
-            (mag_err * np.log(10 ** (0.4))) ** 2 +
-            (beta_err * np.log(lambda_x / lambda_R)) ** 2
-        ) ## see https://youngsam.me/files/error_prop.pdf for derivation
-
-    assert np.all(flux >= 0), "Error computing flux."
-    assert np.all(flux_err >= 0), "Error computing flux error."
-    return flux, flux_err, filter_id
-
-
-@np.vectorize
-def toFlux_R(
-    band: str,
-    system: str,
-    telescope: str,
-    flux_x: float,
-    flux_err_x: float = 0,
-    beta: float = 1,
-    beta_err: float = 0
-):
-
-    try:
-        lambda_R, *__ = calibration("R", system, telescope) # lambda_R in angstrom
-        lambda_x, *__ = calibration(band, system, telescope)
-    except KeyError:
-        raise KeyError(f"Band '{band}' is not currently supported.")
-
-    # convert flux in another band to R
-    flux_R = flux_x * (lambda_x / lambda_R) ** (-beta)
-
-    flux_err_R = flux_R * np.sqrt(
-        (flux_err_x / flux_x) ** 2 +
-        (beta_err * np.log(lambda_x / lambda_R)) ** 2
-    )
-
-    assert np.all(flux_R >= 0), "Error computing flux."
-    assert np.all(flux_err_R >= 0), "Error computing flux error."
-    return flux_R, flux_err_R
-
-
-# main conversion function to call
-def convertGRB(
-    GRB: str,
-    filename: str = None,
-    author: str = "",
-    ra: str = "",
-    dec: str = "",
-    beta: float = 0,
-    beta_err: float = 0,
-    ftol = None,
-    debug: bool = False,
-):
-    # make sure we have dust maps downloaded for calculating galactic extinction
-    _check_dust_maps()
-
-    # assign column names and datatypes before importing
-    dtype = {
-        "time_sec": str,
-        "mag": np.float64,
-        "mag_err": np.float64,
-        "band": str,
-        "system": str,
-        "telescope": str,
-        "extcorr": str,
-        "source": str,
-    }
-    names = list(dtype.keys())
-    #if use_nick:
-    #    names.insert(0, "nickname")  # add nickname column
-    #    dtype["nickname"] = str  # add nickname type
-
-    """ will import data using the following headers
-    IF: use_nick = False
-    | date | time_sec | mag | mag_err | band |
-    OR
-    IF: use_nick = True
-    | nickname | date_sec | exp | mag | mag_err | band |
-    """
-=======
     if extcorr == 'y':
         mag_corr = mag    
     else:
@@ -758,29 +432,10 @@
 ):
     
     assert bool(grb and ra and dec), "Must provide either grb name or location."
->>>>>>> 6db45b43
 
     # try to import magnitude table to convert
     try:
         global directory
-<<<<<<< HEAD
-        mag_table = read_csv(
-            filename,
-            delimiter=r"\t+|\s+",
-            names=names,
-            dtype=dtype,
-            index_col=None,
-            header=0,
-            engine="python",
-            encoding="ISO-8859-1"
-        )
-    except ValueError as error:
-        raise error
-    except IndexError:
-        raise ImportError(message=f"Couldn't find GRB table at {filename}.")
-
-    converted = {k: [] for k in ("time_sec", "flux", "flux_err", "band_init", "band_norm", "source")}
-=======
         mag_table = io.read_data(path, approximate_band=True)
     except ValueError as error:
         raise error
@@ -788,28 +443,11 @@
         raise ImportError(message=f"Couldn't find grb table at {path}.")
 
     converted = {k: [] for k in ('time_sec', 'mag', 'mag_err', 'band', 'system', 'telescope', 'extcorr', 'source')}
->>>>>>> 6db45b43
 
     if debug:
         converted_debug = {
             k: []
             for k in (
-<<<<<<< HEAD
-                "time_sec",
-                "flux",
-                "flux_err",
-                #"logF",
-                #"logT",
-                #"mag",
-                #"mag_err",
-                "band_norm",
-                "band_init",
-                "band_match",
-                "telescope",
-                "system",
-                "extcorr",
-                "source"
-=======
                 'time_sec',
                 'mag_corr',
                 'mag_init',
@@ -822,248 +460,11 @@
                 'extcorr',
                 'coeff_source'
                 'mag_source'
->>>>>>> 6db45b43
             )
         }
 
     for __, row in mag_table.iterrows():
 
-<<<<<<< HEAD
-        time_sec = row["time_sec"]
-        mag = row["mag"]
-        mag_err = row["mag_err"]
-        band = row["band"]
-        system = row["system"]
-        telescope = row["telescope"]
-        extcorr = row["extcorr"]
-        source = row["source"]
-
-        # attempt to convert a single magnitude to flux given a band, position in the sky, mag_err, and photon index
-        try:
-            flux, flux_err, filter_id = toFlux(
-                band=band,
-                system=system,
-                telescope=telescope,
-                extcorr=extcorr,
-                mag=mag,
-                mag_err=mag_err,
-                beta=beta,
-                beta_err=beta_err,
-                grb=GRB,
-                ra=ra,
-                dec=dec
-            )
-        except KeyError as error:
-            print(error)
-            continue
-
-        if flux_err == 0 or (ftol is not None and flux_err/flux > ftol):
-            continue
-
-        converted["time_sec"].append(time_sec)
-        converted["flux"].append(flux)
-        converted["flux_err"].append(flux_err)
-        converted["band_init"].append(band)
-        converted["band_norm"].append('R')
-        converted["source"].append(source)
-
-        # verbosity if you want it
-        if debug:
-            #logF = np.log10(flux)
-            #logT = np.log10(time_sec)
-            converted_debug["time_sec"].append(time_sec)
-            converted_debug["flux"].append(flux)
-            converted_debug["flux_err"].append(flux_err)
-            #converted_debug["logF"].append(logF)
-            #converted_debug["logT"].append(logT)
-            #converted_debug["mag"].append(mag)
-            #converted_debug["mag_err"].append(mag_err)
-            converted_debug["band_norm"].append('R')
-            converted_debug["band_init"].append(band)
-            converted_debug["band_match"].append(filter_id)
-            converted_debug["telescope"].append(telescope)
-            converted_debug["system"].append(system)
-            converted_debug["extcorr"].append(extcorr)
-            converted_debug["source"].append(source)
-
-    # after converting everything, go from dictionary -> DataFrame -> csv!
-    if not debug:
-        save_path = os.path.join(os.path.dirname(filename), f"{GRB}_{author}_converted_flux.txt")
-        DataFrame.from_dict(converted).to_csv(save_path, sep="\t", index=False)
-    else:
-        save_path = os.path.join(
-            os.path.dirname(filename), f"{GRB}_{author}_converted_flux_DEBUG.txt"
-        )
-        DataFrame.from_dict(converted_debug).to_csv(save_path, sep="\t", index=False)
-
-
-def normaliseGRB_to_R(
-    GRB: str,
-    author: str = "",
-    filename: str = None,
-    beta: float = 0,
-    beta_err: float = 0,
-    ftol = None,
-):
-
-    # assign column names and datatypes before importing
-    dtype = {
-        "time_sec": str,
-        "flux_x": np.float64,
-        "flux_err_x": np.float64,
-        "band": str,
-        "source": str,
-    }
-    names = list(dtype.keys())
-
-    # try to import magnitude table to convert
-    try:
-        global directory
-        flux_table = read_csv(
-            filename,
-            delimiter=r"\t+|\s+",
-            names=names,
-            dtype=dtype,
-            index_col=None,
-            header=None,
-            engine="python",
-        )
-    except ValueError as error:
-        raise error
-    except IndexError:
-        raise ImportError(message=f"Couldn't find GRB table at {filename}.")
-
-    converted = {k: [] for k in ("time_sec", "flux_R", "flux_err_R", "band_init", "band_norm", "source")}
-
-    for __, row in flux_table.iterrows():
-
-        time_sec = row["time_sec"]
-        flux_x = row["flux_x"]
-        flux_err_x = row["flux_err_x"]
-        band = row["band"]
-        source = row["source"]
-
-        # attempt to convert a single magnitude to flux given a band, position in the sky, mag_err, and photon index
-        try:
-            flux_R, flux_err_R = toFlux_R(
-                band,
-                flux_x,
-                flux_err_x,
-                beta,
-                beta_err
-            )
-        except KeyError as error:
-            print(error)
-            continue
-
-        if ftol is not None and flux_err_R/flux_R > ftol:
-            continue
-
-        converted["time_sec"].append(time_sec)
-        converted["flux"].append(flux_R)
-        converted["flux_err"].append(flux_err_R)
-        converted["band_init"].append(band)
-        converted["band_norm"].append('R')
-        converted["source"].append(source)
-
-        save_path = os.path.join(
-            os.path.dirname(filename), f"{GRB}_{author}_normalised_flux.txt"
-        )
-        DataFrame.from_dict(converted).to_csv(save_path, sep="\t", index=False)
-
-
-def convertGRB_f2F(
-    GRB: str,
-    filename: str,
-    author: str = "",
-    scale: str = "mu",
-    ra: str = "",
-    dec: str = "",
-    beta: float = 0,
-    beta_err: float = 0,
-    extcorr: bool = False,
-    ftol = None,
-    debug: bool = False,
-):
-
-    # assign column names and datatypes before importing
-    dtype = {
-        "time_sec": str,
-        "fnu_x": np.float64,
-        "fnu_err_x": np.float64,
-        "band": str,
-        "source": str,
-    }
-    names = list(dtype.keys())
-
-    # try to import magnitude table to convert
-    try:
-        global directory
-        fnu_table = read_csv(
-            filename,
-            delimiter=r"\t+|\s+",
-            names=names,
-            dtype=dtype,
-            index_col=None,
-            header=None,
-            engine="python",
-        )
-    except ValueError as error:
-        raise error
-    except IndexError:
-        raise ImportError(message=f"Couldn't find GRB table at {filename}.")
-
-    if extcorr == True:
-        ext = 0
-    if extcorr == False:
-        ext = None
-
-    converted = {k: [] for k in ("time_sec", "flux", "flux_err", "band_init", "band_norm", "source")}
-
-    for __, row in fnu_table.iterrows():
-
-        time_sec = row["time_sec"]
-        fnu_x = row["fnu_x"]
-        fnu_err_x = row["fnu_err_x"]
-        band = row["band"]
-        source = row["source"]
-
-        # attempt to convert a single magnitude to flux given a band, position in the sky, mag_err, and photon index
-        try:
-            mag, mag_err = toMag(
-                fnu_x,
-                fnu_err_x,
-            )
-            flux, flux_err = toFlux(
-                band,
-                mag,
-                mag_err,
-                beta,
-                beta_err,
-                A_b=ext,
-                grb=GRB,
-                ra=ra,
-                dec=dec,
-            )
-        except KeyError as error:
-            print(error)
-            continue
-
-        if ftol is not None and flux_err/flux> ftol:
-            continue
-
-        converted["time_sec"].append(time_sec)
-        converted["flux"].append(flux)
-        converted["flux_err"].append(flux_err)
-        converted["band_init"].append(band)
-        converted["band_norm"].append('R')
-        converted["source"].append(source)
-
-        save_path = os.path.join(
-            os.path.dirname(filename), f"{GRB}_{author}_converted_flux.txt"
-        )
-        DataFrame.from_dict(converted).to_csv(save_path, sep="\t", index=False)
-=======
         time_sec = row['time_sec']
         mag = row['mag']
         mag_err = row['mag_err']
@@ -1120,7 +521,6 @@
     else:
         save_path = os.path.join(save_in_folder+'/', f"{grb}_magAB_extcorr_DEBUG.txt")
         pd.DataFrame.from_dict(converted_debug).to_csv(save_path, sep='\t', index=False)
->>>>>>> 6db45b43
 
 
 # simple checker that downloads the SFD dust map if it's not already there
